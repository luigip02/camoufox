--- conflicted
+++ resolved
@@ -45,10 +45,7 @@
 private
 .passwd
 closedsrc
-<<<<<<< HEAD
 
 # Misc. local files
 .misc/
-=======
-artifacts/
->>>>>>> 3776c0ee
+artifacts/