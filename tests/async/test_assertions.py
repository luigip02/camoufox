# Copyright (c) Microsoft Corporation.
#
# Licensed under the Apache License, Version 2.0 (the "License");
# you may not use this file except in compliance with the License.
# You may obtain a copy of the License at
#
# http://www.apache.org/licenses/LICENSE-2.0
#
# Unless required by applicable law or agreed to in writing, software
# distributed under the License is distributed on an "AS IS" BASIS,
# WITHOUT WARRANTIES OR CONDITIONS OF ANY KIND, either express or implied.
# See the License for the specific language governing permissions and
# limitations under the License.

import asyncio
import datetime
import re

import pytest

from playwright.async_api import Browser, Error, Page, expect
from tests.server import Server


async def test_assertions_page_to_have_title(page: Page, server: Server) -> None:
    await page.goto(server.EMPTY_PAGE)
    await page.set_content("<title>new title</title>")
    await expect(page).to_have_title("new title")
    await expect(page).to_have_title(re.compile("new title"))
    with pytest.raises(AssertionError):
        await expect(page).to_have_title("not the current title", timeout=750)
    with pytest.raises(AssertionError):
        await expect(page).to_have_title(
            re.compile("not the current title"), timeout=750
        )
    with pytest.raises(AssertionError):
        await expect(page).not_to_have_title(re.compile("new title"), timeout=750)
    with pytest.raises(AssertionError):
        await expect(page).not_to_have_title("new title", timeout=750)
    await expect(page).not_to_have_title("great title", timeout=750)
    await page.evaluate(
        """
        setTimeout(() => {
            document.title = 'great title';
        }, 2000);
    """
    )
    await expect(page).to_have_title("great title")
    await expect(page).to_have_title(re.compile("great title"))


async def test_assertions_page_to_have_url(page: Page, server: Server) -> None:
    await page.goto(server.EMPTY_PAGE)
    await expect(page).to_have_url(server.EMPTY_PAGE)
    await expect(page).to_have_url(re.compile(r".*/empty\.html"))
    with pytest.raises(AssertionError):
        await expect(page).to_have_url("nooooo", timeout=750)
    with pytest.raises(AssertionError):
        await expect(page).to_have_url(re.compile("not-the-url"), timeout=750)
    await page.evaluate(
        """
        setTimeout(() => {
            window.location = window.location.origin + '/grid.html';
        }, 2000);
    """
    )
    await expect(page).to_have_url(server.PREFIX + "/grid.html")
    await expect(page).not_to_have_url(server.EMPTY_PAGE, timeout=750)
    with pytest.raises(AssertionError):
        await expect(page).not_to_have_url(re.compile(r".*/grid\.html"), timeout=750)
    with pytest.raises(AssertionError):
        await expect(page).not_to_have_url(server.PREFIX + "/grid.html", timeout=750)
    await expect(page).to_have_url(re.compile(r".*/grid\.html"))
    await expect(page).not_to_have_url("**/empty.html", timeout=750)


async def test_assertions_page_to_have_url_with_base_url(
    browser: Browser, server: Server
) -> None:
    page = await browser.new_page(base_url=server.PREFIX)
    await page.goto("/empty.html")
    await expect(page).to_have_url("/empty.html")
    await expect(page).to_have_url(re.compile(r".*/empty\.html"))
    await page.close()


async def test_assertions_page_to_have_url_support_ignore_case(page: Page) -> None:
    await page.goto("data:text/html,<div>A</div>")
    await expect(page).to_have_url("DATA:teXT/HTml,<div>a</div>", ignore_case=True)


async def test_assertions_locator_to_contain_text(page: Page, server: Server) -> None:
    await page.goto(server.EMPTY_PAGE)
    await page.set_content("<div id=foobar>kek</div>")
    await expect(page.locator("div#foobar")).to_contain_text("kek")
    await expect(page.locator("div#foobar")).not_to_contain_text("bar", timeout=100)
    with pytest.raises(AssertionError):
        await expect(page.locator("div#foobar")).to_contain_text("bar", timeout=100)

    await page.set_content("<div>Text \n1</div><div>Text2</div><div>Text3</div>")
    await expect(page.locator("div")).to_contain_text(["ext     1", re.compile("ext3")])


async def test_assertions_locator_to_contain_text_should_throw_if_arg_is_unsupported_type(
    page: Page,
) -> None:
    with pytest.raises(Error, match="value must be a string or regular expression"):
        await expect(page.locator("div")).to_contain_text(1)  # type: ignore


async def test_assertions_locator_to_have_attribute(page: Page, server: Server) -> None:
    await page.goto(server.EMPTY_PAGE)
    await page.set_content("<div id=foobar>kek</div>")
    await expect(page.locator("div#foobar")).to_have_attribute("id", "foobar")
    await expect(page.locator("div#foobar")).to_have_attribute(
        "id", re.compile("foobar")
    )
    await expect(page.locator("div#foobar")).not_to_have_attribute(
        "id", "kek", timeout=100
    )
    with pytest.raises(AssertionError):
        await expect(page.locator("div#foobar")).to_have_attribute(
            "id", "koko", timeout=100
        )


async def test_assertions_locator_to_have_attribute_ignore_case(
    page: Page, server: Page
) -> None:
    await page.set_content("<div id=NoDe>Text content</div>")
    locator = page.locator("#NoDe")
    await expect(locator).to_have_attribute("id", "node", ignore_case=True)
    await expect(locator).not_to_have_attribute("id", "node")


async def test_assertions_locator_to_have_class(page: Page, server: Server) -> None:
    await page.goto(server.EMPTY_PAGE)
    await page.set_content("<div class=foobar>kek</div>")
    await expect(page.locator("div.foobar")).to_have_class("foobar")
    await expect(page.locator("div.foobar")).to_have_class(["foobar"])
    await expect(page.locator("div.foobar")).to_have_class(re.compile("foobar"))
    await expect(page.locator("div.foobar")).to_have_class([re.compile("foobar")])
    await expect(page.locator("div.foobar")).not_to_have_class("kekstar", timeout=100)
    with pytest.raises(AssertionError):
        await expect(page.locator("div.foobar")).to_have_class("oh-no", timeout=100)


async def test_assertions_locator_to_contain_class(page: Page, server: Server) -> None:
    await page.goto(server.EMPTY_PAGE)
    await page.set_content("<div class='foo bar baz'></div>")
    locator = page.locator("div")
    await expect(locator).to_contain_class("")
    await expect(locator).to_contain_class("bar")
    await expect(locator).to_contain_class("baz bar")
    await expect(locator).to_contain_class("  bar   foo ")
    await expect(locator).not_to_contain_class(
        "  baz   not-matching "
    )  # Strip whitespace and match individual classes
    with pytest.raises(AssertionError) as excinfo:
        await expect(locator).to_contain_class("does-not-exist", timeout=100)

    assert excinfo.match("Locator expected to contain class 'does-not-exist'")
    assert excinfo.match("Actual value: foo bar baz")
    assert excinfo.match('Expect "to_contain_class" with timeout 100ms')

    await page.set_content(
        '<div class="foo"></div><div class="hello bar"></div><div class="baz"></div>'
    )
    await expect(locator).to_contain_class(["foo", "hello", "baz"])
    await expect(locator).not_to_contain_class(["not-there", "hello", "baz"])
    await expect(locator).not_to_contain_class(["foo", "hello"])


async def test_assertions_locator_to_have_count(page: Page, server: Server) -> None:
    await page.goto(server.EMPTY_PAGE)
    await page.set_content("<div class=foobar>kek</div><div class=foobar>kek</div>")
    await expect(page.locator("div.foobar")).to_have_count(2)
    await expect(page.locator("div.foobar")).not_to_have_count(42, timeout=100)
    with pytest.raises(AssertionError):
        await expect(page.locator("div.foobar")).to_have_count(42, timeout=100)


async def test_assertions_locator_to_have_css(page: Page, server: Server) -> None:
    await page.goto(server.EMPTY_PAGE)
    await page.set_content(
        "<div class=foobar style='color: rgb(234, 74, 90);'>kek</div>"
    )
    await expect(page.locator("div.foobar")).to_have_css("color", "rgb(234, 74, 90)")
    await expect(page.locator("div.foobar")).not_to_have_css(
        "color", "rgb(42, 42, 42)", timeout=100
    )
    with pytest.raises(AssertionError):
        await expect(page.locator("div.foobar")).to_have_css(
            "color", "rgb(42, 42, 42)", timeout=100
        )


async def test_assertions_locator_to_have_id(page: Page, server: Server) -> None:
    await page.goto(server.EMPTY_PAGE)
    await page.set_content("<div class=foobar id=kek>kek</div>")
    await expect(page.locator("div.foobar")).to_have_id("kek")
    await expect(page.locator("div.foobar")).not_to_have_id("top", timeout=100)
    with pytest.raises(AssertionError):
        await expect(page.locator("div.foobar")).to_have_id("top", timeout=100)


async def test_assertions_locator_to_have_js_property(
    page: Page, server: Server
) -> None:
    await page.goto(server.EMPTY_PAGE)
    await page.set_content("<div></div>")
    await page.eval_on_selector(
        "div", "e => e.foo = { a: 1, b: 'string', c: new Date(1627503992000) }"
    )
    await expect(page.locator("div")).to_have_js_property(
        "foo",
        {
            "a": 1,
            "b": "string",
            "c": datetime.datetime.fromtimestamp(1627503992000 / 1000),
        },
    )


async def test_to_have_js_property_pass_string(page: Page) -> None:
    await page.set_content("<div></div>")
    await page.eval_on_selector("div", "e => e.foo = 'string'")
    locator = page.locator("div")
    await expect(locator).to_have_js_property("foo", "string")


async def test_to_have_js_property_fail_string(page: Page) -> None:
    await page.set_content("<div></div>")
    await page.eval_on_selector("div", "e => e.foo = 'string'")
    locator = page.locator("div")
    with pytest.raises(AssertionError):
        await expect(locator).to_have_js_property("foo", "error", timeout=500)


async def test_to_have_js_property_pass_number(page: Page) -> None:
    await page.set_content("<div></div>")
    await page.eval_on_selector("div", "e => e.foo = 2021")
    locator = page.locator("div")
    await expect(locator).to_have_js_property("foo", 2021)


async def test_to_have_js_property_fail_number(page: Page) -> None:
    await page.set_content("<div></div>")
    await page.eval_on_selector("div", "e => e.foo = 2021")
    locator = page.locator("div")
    with pytest.raises(AssertionError):
        await expect(locator).to_have_js_property("foo", 1, timeout=500)


async def test_to_have_js_property_pass_boolean(page: Page) -> None:
    await page.set_content("<div></div>")
    await page.eval_on_selector("div", "e => e.foo = true")
    locator = page.locator("div")
    await expect(locator).to_have_js_property("foo", True)


async def test_to_have_js_property_fail_boolean(page: Page) -> None:
    await page.set_content("<div></div>")
    await page.eval_on_selector("div", "e => e.foo = false")
    locator = page.locator("div")
    with pytest.raises(AssertionError):
        await expect(locator).to_have_js_property("foo", True, timeout=500)


async def test_to_have_js_property_pass_boolean_2(page: Page) -> None:
    await page.set_content("<div></div>")
    await page.eval_on_selector("div", "e => e.foo = false")
    locator = page.locator("div")
    await expect(locator).to_have_js_property("foo", False)


async def test_to_have_js_property_fail_boolean_2(page: Page) -> None:
    await page.set_content("<div></div>")
    await page.eval_on_selector("div", "e => e.foo = false")
    locator = page.locator("div")
    with pytest.raises(AssertionError):
        await expect(locator).to_have_js_property("foo", True, timeout=500)


async def test_to_have_js_property_pass_null(page: Page) -> None:
    await page.set_content("<div></div>")
    await page.eval_on_selector("div", "e => e.foo = null")
    locator = page.locator("div")
    await expect(locator).to_have_js_property("foo", None)


async def test_assertions_locator_to_have_text(page: Page, server: Server) -> None:
    await page.goto(server.EMPTY_PAGE)
    await page.set_content("<div id=foobar>kek</div>")
    await expect(page.locator("div#foobar")).to_have_text("kek")
    await expect(page.locator("div#foobar")).not_to_have_text("top", timeout=100)

    await page.set_content("<div>Text    \n1</div><div>Text   2a</div>")
    # Should only normalize whitespace in the first item.
    await expect(page.locator("div")).to_have_text(
        ["Text  1", re.compile(r"Text   \d+a")]
    )
<<<<<<< HEAD
=======
    # Should work with a tuple
    await expect(page.locator("div")).to_have_text(
        ("Text  1", re.compile(r"Text   \d+a"))
    )
>>>>>>> 3776c0ee


@pytest.mark.parametrize(
    "method",
    ["to_have_text", "to_contain_text"],
)
async def test_ignore_case(page: Page, server: Server, method: str) -> None:
    await page.goto(server.EMPTY_PAGE)
    await page.set_content("<div id=target>apple BANANA</div><div>orange</div>")
    await getattr(expect(page.locator("div#target")), method)("apple BANANA")
    await getattr(expect(page.locator("div#target")), method)(
        "apple banana", ignore_case=True
    )
    # defaults false
    with pytest.raises(AssertionError) as excinfo:
        await getattr(expect(page.locator("div#target")), method)(
            "apple banana", timeout=300
        )
    expected_error_msg = method.replace("_", " ")
    assert expected_error_msg in str(excinfo.value)

    # Array Variants
    await getattr(expect(page.locator("div")), method)(["apple BANANA", "orange"])
    await getattr(expect(page.locator("div")), method)(
        ["apple banana", "ORANGE"], ignore_case=True
    )
    # defaults false
    with pytest.raises(AssertionError) as excinfo:
        await getattr(expect(page.locator("div")), method)(
            ["apple banana", "ORANGE"], timeout=300
        )
    assert expected_error_msg in str(excinfo.value)

    # not variant
    await getattr(expect(page.locator("div#target")), f"not_{method}")("apple banana")
    with pytest.raises(AssertionError) as excinfo:
        await getattr(expect(page.locator("div#target")), f"not_{method}")(
            "apple banana", ignore_case=True, timeout=300
        )
    assert f"not {expected_error_msg}" in str(excinfo)


@pytest.mark.parametrize(
    "method",
    ["to_have_text", "to_contain_text"],
)
async def test_ignore_case_regex(page: Page, server: Server, method: str) -> None:
    await page.goto(server.EMPTY_PAGE)
    await page.set_content("<div id=target>apple BANANA</div><div>orange</div>")
    await getattr(expect(page.locator("div#target")), method)(
        re.compile("apple BANANA")
    )
    await getattr(expect(page.locator("div#target")), method)(
        re.compile("apple banana"), ignore_case=True
    )
    # defaults to regex flag
    with pytest.raises(AssertionError) as excinfo:
        await getattr(expect(page.locator("div#target")), method)(
            re.compile("apple banana"), timeout=300
        )
    expected_error_msg = method.replace("_", " ")
    assert expected_error_msg in str(excinfo.value)
    # overrides regex flag
    with pytest.raises(AssertionError) as excinfo:
        await getattr(expect(page.locator("div#target")), method)(
            re.compile("apple banana", re.IGNORECASE), ignore_case=False, timeout=300
        )
    assert expected_error_msg in str(excinfo.value)

    # Array Variants
    await getattr(expect(page.locator("div")), method)(
        [re.compile("apple BANANA"), re.compile("orange")]
    )
    await getattr(expect(page.locator("div")), method)(
        [re.compile("apple banana"), re.compile("ORANGE")], ignore_case=True
    )
    # defaults regex flag
    with pytest.raises(AssertionError) as excinfo:
        await getattr(expect(page.locator("div")), method)(
            [re.compile("apple banana"), re.compile("ORANGE")], timeout=300
        )
    assert expected_error_msg in str(excinfo.value)
    # overrides regex flag
    with pytest.raises(AssertionError) as excinfo:
        await getattr(expect(page.locator("div")), method)(
            [
                re.compile("apple banana", re.IGNORECASE),
                re.compile("ORANGE", re.IGNORECASE),
            ],
            ignore_case=False,
            timeout=300,
        )
    assert expected_error_msg in str(excinfo.value)

    # not variant
    await getattr(expect(page.locator("div#target")), f"not_{method}")(
        re.compile("apple banana")
    )
    with pytest.raises(AssertionError) as excinfo:
        await getattr(expect(page.locator("div#target")), f"not_{method}")(
            re.compile("apple banana"), ignore_case=True, timeout=300
        )
    assert f"not {expected_error_msg}" in str(excinfo)


async def test_assertions_locator_to_have_value(page: Page, server: Server) -> None:
    await page.goto(server.EMPTY_PAGE)
    await page.set_content("<input type=text id=foo>")
    my_input = page.locator("#foo")
    await expect(my_input).to_have_value("")
    await expect(my_input).not_to_have_value("bar", timeout=100)
    await my_input.fill("kektus")
    await expect(my_input).to_have_value("kektus")


async def test_to_have_values_works_with_text(page: Page, server: Server) -> None:
    await page.set_content(
        """
        <select multiple>
            <option value="R">Red</option>
            <option value="G">Green</option>
            <option value="B">Blue</option>
        </select>
    """
    )
    locator = page.locator("select")
    await locator.select_option(["R", "G"])
    await expect(locator).to_have_values(["R", "G"])


async def test_to_have_values_follows_labels(page: Page, server: Server) -> None:
    await page.set_content(
        """
        <label for="colors">Pick a Color</label>
        <select id="colors" multiple>
            <option value="R">Red</option>
            <option value="G">Green</option>
            <option value="B">Blue</option>
        </select>
    """
    )
    locator = page.locator("text=Pick a Color")
    await locator.select_option(["R", "G"])
    await expect(locator).to_have_values(["R", "G"])


async def test_to_have_values_exact_match_with_text(page: Page, server: Server) -> None:
    await page.set_content(
        """
        <select multiple>
            <option value="RR">Red</option>
            <option value="GG">Green</option>
        </select>
    """
    )
    locator = page.locator("select")
    await locator.select_option(["RR", "GG"])
    with pytest.raises(AssertionError) as excinfo:
        await expect(locator).to_have_values(["R", "G"], timeout=500)
    assert "Locator expected to have Values '['R', 'G']'" in str(excinfo.value)
    assert "Actual value: ['RR', 'GG']" in str(excinfo.value)


async def test_to_have_values_works_with_regex(page: Page, server: Server) -> None:
    await page.set_content(
        """
        <select multiple>
            <option value="R">Red</option>
            <option value="G">Green</option>
            <option value="B">Blue</option>
        </select>
    """
    )
    locator = page.locator("select")
    await locator.select_option(["R", "G"])
    await expect(locator).to_have_values([re.compile("R"), re.compile("G")])


async def test_to_have_values_fails_when_items_not_selected(
    page: Page, server: Server
) -> None:
    await page.set_content(
        """
        <select multiple>
            <option value="R">Red</option>
            <option value="G">Green</option>
            <option value="B">Blue</option>
        </select>
    """
    )
    locator = page.locator("select")
    await locator.select_option(["B"])
    with pytest.raises(AssertionError) as excinfo:
        await expect(locator).to_have_values(["R", "G"], timeout=500)
    assert "Locator expected to have Values '['R', 'G']'" in str(excinfo.value)
    assert "Actual value: ['B']" in str(excinfo.value)


async def test_to_have_values_fails_when_multiple_not_specified(
    page: Page, server: Server
) -> None:
    await page.set_content(
        """
        <select>
            <option value="R">Red</option>
            <option value="G">Green</option>
            <option value="B">Blue</option>
        </select>
    """
    )
    locator = page.locator("select")
    await locator.select_option(["B"])
    with pytest.raises(AssertionError) as excinfo:
        await expect(locator).to_have_values(["R", "G"], timeout=500)
    assert "Error: Not a select element with a multiple attribute" in str(excinfo.value)


async def test_to_have_values_fails_when_not_a_select_element(
    page: Page, server: Server
) -> None:
    await page.set_content(
        """
        <input type="text">
    """
    )
    locator = page.locator("input")
    with pytest.raises(AssertionError) as excinfo:
        await expect(locator).to_have_values(["R", "G"], timeout=500)
    assert "Error: Not a select element with a multiple attribute" in str(excinfo.value)


async def test_assertions_locator_to_be_checked(page: Page, server: Server) -> None:
    await page.goto(server.EMPTY_PAGE)
    await page.set_content("<input type=checkbox>")
    my_checkbox = page.locator("input")
    await expect(my_checkbox).not_to_be_checked()
    with pytest.raises(AssertionError, match="Locator expected to be checked"):
        await expect(my_checkbox).to_be_checked(timeout=100)
    await expect(my_checkbox).to_be_checked(timeout=100, checked=False)
    with pytest.raises(AssertionError):
        await expect(my_checkbox).to_be_checked(timeout=100, checked=True)
    await my_checkbox.check()
    await expect(my_checkbox).to_be_checked(timeout=100, checked=True)
    with pytest.raises(AssertionError, match="Locator expected to be unchecked"):
        await expect(my_checkbox).to_be_checked(timeout=100, checked=False)
    await expect(my_checkbox).to_be_checked()


<<<<<<< HEAD
=======
async def test_assertions_boolean_checked_with_intermediate_true(page: Page) -> None:
    await page.set_content("<input type=checkbox></input>")
    await page.locator("input").evaluate("e => e.indeterminate = true")
    await expect(page.locator("input")).to_be_checked(indeterminate=True)


async def test_assertions_boolean_checked_with_intermediate_true_and_checked(
    page: Page,
) -> None:
    await page.set_content("<input type=checkbox></input>")
    await page.locator("input").evaluate("e => e.indeterminate = true")
    with pytest.raises(
        AssertionError, match="Can't assert indeterminate and checked at the same time"
    ):
        await expect(page.locator("input")).to_be_checked(
            checked=False, indeterminate=True
        )


async def test_assertions_boolean_fail_with_indeterminate_true(page: Page) -> None:
    await page.set_content("<input type=checkbox></input>")
    with pytest.raises(
        AssertionError, match='Expect "to_be_checked" with timeout 1000ms'
    ):
        await expect(page.locator("input")).to_be_checked(
            indeterminate=True, timeout=1000
        )


>>>>>>> 3776c0ee
async def test_assertions_locator_to_be_disabled_enabled(
    page: Page, server: Server
) -> None:
    await page.goto(server.EMPTY_PAGE)
    await page.set_content("<input type=checkbox>")
    my_checkbox = page.locator("input")
    await expect(my_checkbox).not_to_be_disabled()
    await expect(my_checkbox).to_be_enabled()
    with pytest.raises(AssertionError):
        await expect(my_checkbox).to_be_disabled(timeout=100)
    await my_checkbox.evaluate("e => e.disabled = true")
    await expect(my_checkbox).to_be_disabled()
    with pytest.raises(AssertionError, match="Locator expected to be enabled"):
        await expect(my_checkbox).to_be_enabled(timeout=100)


async def test_assertions_locator_to_be_enabled_with_true(page: Page) -> None:
    await page.set_content("<button>Text</button>")
    await expect(page.locator("button")).to_be_enabled(enabled=True)


async def test_assertions_locator_to_be_enabled_with_false_throws_good_exception(
    page: Page,
) -> None:
    await page.set_content("<button>Text</button>")
    with pytest.raises(AssertionError, match="Locator expected to be disabled"):
        await expect(page.locator("button")).to_be_enabled(enabled=False)


async def test_assertions_locator_to_be_enabled_with_false(page: Page) -> None:
    await page.set_content("<button disabled>Text</button>")
    await expect(page.locator("button")).to_be_enabled(enabled=False)


async def test_assertions_locator_to_be_enabled_with_not_and_false(page: Page) -> None:
    await page.set_content("<button>Text</button>")
    await expect(page.locator("button")).not_to_be_enabled(enabled=False)


async def test_assertions_locator_to_be_enabled_eventually(page: Page) -> None:
    await page.set_content("<button disabled>Text</button>")
    await page.eval_on_selector(
        "button",
        """
        button => setTimeout(() => {
            button.removeAttribute('disabled');
        }, 700);
    """,
    )
    await expect(page.locator("button")).to_be_enabled()


async def test_assertions_locator_to_be_enabled_eventually_with_not(page: Page) -> None:
    await page.set_content("<button>Text</button>")
    await page.eval_on_selector(
        "button",
        """
        button => setTimeout(() => {
            button.setAttribute('disabled', '');
        }, 700);
    """,
    )
    await expect(page.locator("button")).not_to_be_enabled()


async def test_assertions_locator_to_be_editable(page: Page, server: Server) -> None:
    await page.goto(server.EMPTY_PAGE)
    await page.set_content("<input></input>")
    await expect(page.locator("input")).to_be_editable()


async def test_assertions_locator_to_be_editable_throws(
    page: Page, server: Server
) -> None:
    await page.goto(server.EMPTY_PAGE)
    await page.set_content("<button disabled>Text</button>")
    with pytest.raises(
        AssertionError,
        match=r"Element is not an <input>, <textarea>, <select> or \[contenteditable\] and does not have a role allowing \[aria-readonly\]",
    ):
        await expect(page.locator("button")).not_to_be_editable()


async def test_assertions_locator_to_be_editable_with_true(page: Page) -> None:
    await page.set_content("<input></input>")
    await expect(page.locator("input")).to_be_editable(editable=True)


async def test_assertions_locator_to_be_editable_with_false(page: Page) -> None:
    await page.set_content("<input readonly></input>")
    await expect(page.locator("input")).to_be_editable(editable=False)


async def test_assertions_locator_to_be_editable_with_false_and_throw_good_exception(
    page: Page,
) -> None:
    await page.set_content("<input></input>")
    with pytest.raises(AssertionError, match="Locator expected to be readonly"):
        await expect(page.locator("input")).to_be_editable(editable=False)


async def test_assertions_locator_to_be_editable_with_not_and_false(page: Page) -> None:
    await page.set_content("<input></input>")
    await expect(page.locator("input")).not_to_be_editable(editable=False)


async def test_assertions_locator_to_be_empty(page: Page, server: Server) -> None:
    await page.goto(server.EMPTY_PAGE)
    await page.set_content(
        "<input value=text name=input1></input><input name=input2></input>"
    )
    await expect(page.locator("input[name=input1]")).not_to_be_empty()
    await expect(page.locator("input[name=input2]")).to_be_empty()
    with pytest.raises(AssertionError):
        await expect(page.locator("input[name=input1]")).to_be_empty(timeout=100)


async def test_assertions_locator_to_be_focused(page: Page, server: Server) -> None:
    await page.goto(server.EMPTY_PAGE)
    await page.set_content("<input type=checkbox>")
    my_checkbox = page.locator("input")
    with pytest.raises(AssertionError):
        await expect(my_checkbox).to_be_focused(timeout=100)
    await my_checkbox.focus()
    await expect(my_checkbox).to_be_focused()


async def test_assertions_locator_to_be_hidden_visible(
    page: Page, server: Server
) -> None:
    await page.goto(server.EMPTY_PAGE)
    await page.set_content("<div style='width: 50px; height: 50px;'>Something</div>")
    my_checkbox = page.locator("div")
    await expect(my_checkbox).to_be_visible()
    with pytest.raises(AssertionError):
        await expect(my_checkbox).to_be_hidden(timeout=100)
    await my_checkbox.evaluate("e => e.style.display = 'none'")
    await expect(my_checkbox).to_be_hidden()
    with pytest.raises(AssertionError, match="Locator expected to be visible"):
        await expect(my_checkbox).to_be_visible(timeout=100)


<<<<<<< HEAD
=======
async def test_assertions_locator_to_be_visible_with_true(page: Page) -> None:
    await page.set_content("<button>hello</button>")
    await expect(page.locator("button")).to_be_visible(visible=True)


async def test_assertions_locator_to_be_visible_with_false(page: Page) -> None:
    await page.set_content("<button hidden>hello</button>")
    await expect(page.locator("button")).to_be_visible(visible=False)


async def test_assertions_locator_to_be_visible_with_false_throws_good_exception(
    page: Page,
) -> None:
    await page.set_content("<button>hello</button>")
    with pytest.raises(AssertionError, match="Locator expected to be hidden"):
        await expect(page.locator("button")).to_be_visible(visible=False)


async def test_assertions_locator_to_be_visible_with_not_and_false(page: Page) -> None:
    await page.set_content("<button>hello</button>")
    await expect(page.locator("button")).not_to_be_visible(visible=False)


async def test_assertions_locator_to_be_visible_eventually(page: Page) -> None:
    await page.set_content("<div></div>")
    await page.eval_on_selector(
        "div",
        """
        div => setTimeout(() => {
            div.innerHTML = '<span>Hello</span>';
        }, 700);
    """,
    )
    await expect(page.locator("span")).to_be_visible()


async def test_assertions_locator_to_be_visible_eventually_with_not(page: Page) -> None:
    await page.set_content("<div><span>Hello</span></div>")
    await page.eval_on_selector(
        "span",
        """
        span => setTimeout(() => {
            span.textContent = '';
        }, 700);
    """,
    )
    await expect(page.locator("span")).not_to_be_visible()


>>>>>>> 3776c0ee
async def test_assertions_should_serialize_regexp_correctly(
    page: Page, server: Server
) -> None:
    await page.goto(server.EMPTY_PAGE)
    await page.set_content("<div>iGnOrEcAsE</div>")
    await expect(page.locator("div")).to_have_text(
        re.compile(r"ignorecase", re.IGNORECASE)
    )
    await page.set_content(
        """<div>start
some
lines
between
end</div>"""
    )
    await expect(page.locator("div")).to_have_text(re.compile(r"start.*end", re.DOTALL))
    await page.set_content(
        """<div>line1
line2
line3</div>"""
    )
    await expect(page.locator("div")).to_have_text(re.compile(r"^line2$", re.MULTILINE))


async def test_assertions_response_is_ok_pass(page: Page, server: Server) -> None:
    response = await page.request.get(server.EMPTY_PAGE)
    await expect(response).to_be_ok()


async def test_assertions_response_is_ok_pass_with_not(
    page: Page, server: Server
) -> None:
    response = await page.request.get(server.PREFIX + "/unknown")
    await expect(response).not_to_be_ok()


async def test_assertions_response_is_ok_fail(page: Page, server: Server) -> None:
    response = await page.request.get(server.PREFIX + "/unknown")
    with pytest.raises(AssertionError) as excinfo:
        await expect(response).to_be_ok()
    error_message = str(excinfo.value)
    assert ("→ GET " + server.PREFIX + "/unknown") in error_message
    assert "← 404 Not Found" in error_message


async def test_should_print_response_with_text_content_type_if_to_be_ok_fails(
    page: Page, server: Server
) -> None:
    server.set_route(
        "/text-content-type",
        lambda r: (
            r.setResponseCode(404),
            r.setHeader("content-type", "text/plain"),
            r.write(b"Text error"),
            r.finish(),
        ),
    )
    server.set_route(
        "/no-content-type",
        lambda r: (
            r.setResponseCode(404),
            r.write(b"No content type error"),
            r.finish(),
        ),
    )
    server.set_route(
        "/binary-content-type",
        lambda r: (
            r.setResponseCode(404),
            r.setHeader("content-type", "image/bmp"),
            r.write(b"Image content type error"),
            r.finish(),
        ),
    )

    response = await page.request.get(server.PREFIX + "/text-content-type")
    with pytest.raises(AssertionError) as excinfo:
        await expect(response).to_be_ok()
    error_message = str(excinfo.value)
    assert ("→ GET " + server.PREFIX + "/text-content-type") in error_message
    assert "← 404 Not Found" in error_message
    assert "Response Text:" in error_message
    assert "Text error" in error_message

    response = await page.request.get(server.PREFIX + "/no-content-type")
    with pytest.raises(AssertionError) as excinfo:
        await expect(response).to_be_ok()
    error_message = str(excinfo.value)
    assert ("→ GET " + server.PREFIX + "/no-content-type") in error_message
    assert "← 404 Not Found" in error_message
    assert "Response Text:" not in error_message
    assert "No content type error" not in error_message

    response = await page.request.get(server.PREFIX + "/binary-content-type")
    with pytest.raises(AssertionError) as excinfo:
        await expect(response).to_be_ok()
    error_message = str(excinfo.value)
    assert ("→ GET " + server.PREFIX + "/binary-content-type") in error_message
    assert "← 404 Not Found" in error_message
    assert "Response Text:" not in error_message
    assert "Image content type error" not in error_message


async def test_should_print_users_message_for_page_based_assertion(
    page: Page, server: Server
) -> None:
    await page.goto(server.EMPTY_PAGE)
    await page.set_content("<title>new title</title>")
    with pytest.raises(AssertionError) as excinfo:
        await expect(page, "Title is not new").to_have_title("old title", timeout=100)
    assert "Title is not new" in str(excinfo.value)
    with pytest.raises(AssertionError) as excinfo:
        await expect(page).to_have_title("old title", timeout=100)
    assert "Page title expected to be" in str(excinfo.value)


async def test_should_print_expected_value_with_custom_message(
    page: Page, server: Server
) -> None:
    await page.goto(server.EMPTY_PAGE)
    await page.set_content("<title>new title</title>")
    with pytest.raises(AssertionError) as excinfo:
        await expect(page, "custom-message").to_have_title("old title", timeout=100)
    assert "custom-message" in str(excinfo.value)
    assert "Expected value: 'old title'" in str(excinfo.value)
    with pytest.raises(AssertionError) as excinfo:
        await expect(page.get_by_text("hello"), "custom-message").to_be_visible(
            timeout=100
        )
    assert "custom-message" in str(excinfo.value)
    assert "Expected value" not in str(excinfo.value)


async def test_should_be_attached_default(page: Page) -> None:
    await page.set_content("<input></input>")
    locator = page.locator("input")
    await expect(locator).to_be_attached()


async def test_should_be_attached_with_hidden_element(page: Page) -> None:
    await page.set_content('<button style="display:none">hello</button>')
    locator = page.locator("button")
    await expect(locator).to_be_attached()


async def test_should_be_attached_with_not(page: Page) -> None:
    await page.set_content("<button>hello</button>")
    locator = page.locator("input")
    await expect(locator).not_to_be_attached()


async def test_should_be_attached_with_attached_true(page: Page) -> None:
    await page.set_content("<button>hello</button>")
    locator = page.locator("button")
    await expect(locator).to_be_attached(attached=True)


async def test_should_be_attached_with_attached_false(page: Page) -> None:
    await page.set_content("<button>hello</button>")
    locator = page.locator("input")
    await expect(locator).to_be_attached(attached=False)


async def test_should_be_attached_with_attached_false_and_throw_good_error(
    page: Page,
) -> None:
    await page.set_content("<button>hello</button>")
    locator = page.locator("button")
    with pytest.raises(AssertionError, match="Locator expected to be detached"):
        await expect(locator).to_be_attached(attached=False, timeout=1)


async def test_should_be_attached_with_not_and_attached_false(page: Page) -> None:
    await page.set_content("<button>hello</button>")
    locator = page.locator("button")
    await expect(locator).not_to_be_attached(attached=False)


async def test_should_be_attached_eventually(page: Page) -> None:
    await page.set_content("<div></div>")
    locator = page.locator("span")
    await page.locator("div").evaluate(
        "(e) => setTimeout(() => e.innerHTML = '<span>hello</span>', 1000)"
    )
    await expect(locator).to_be_attached()


async def test_should_be_attached_eventually_with_not(page: Page) -> None:
    await page.set_content("<div><span>Hello</span></div>")
    locator = page.locator("span")
    await page.locator("div").evaluate(
        "(e) => setTimeout(() => e.textContent = '', 1000)"
    )
    await expect(locator).not_to_be_attached()


async def test_should_be_attached_fail(page: Page) -> None:
    await page.set_content("<button>Hello</button>")
    locator = page.locator("input")
    with pytest.raises(
        AssertionError, match="Locator expected to be attached"
    ) as exc_info:
        await expect(locator).to_be_attached(timeout=1000)
    assert "locator resolved to" not in exc_info.value.args[0]


async def test_should_be_attached_fail_with_not(page: Page) -> None:
    await page.set_content("<input></input>")
    locator = page.locator("input")
    with pytest.raises(AssertionError) as exc_info:
        await expect(locator).not_to_be_attached(timeout=1000)
    assert "locator resolved to <input/>" in exc_info.value.args[0]


async def test_should_be_attached_with_impossible_timeout(page: Page) -> None:
    await page.set_content("<div id=node>Text content</div>")
    await expect(page.locator("#node")).to_be_attached(timeout=1)


async def test_should_be_attached_with_impossible_timeout_not(page: Page) -> None:
    await page.set_content("<div id=node>Text content</div>")
    await expect(page.locator("no-such-thing")).not_to_be_attached(timeout=1)


async def test_should_be_attached_with_frame_locator(page: Page) -> None:
    await page.set_content("<div></div>")
    locator = page.frame_locator("iframe").locator("input")
    task = asyncio.create_task(expect(locator).to_be_attached())
    await page.wait_for_timeout(1000)
    assert not task.done()
    await page.set_content('<iframe srcdoc="<input>"></iframe>')
    await task
    assert task.done()


async def test_should_be_attached_over_navigation(page: Page, server: Server) -> None:
    await page.goto(server.EMPTY_PAGE)
    task = asyncio.create_task(expect(page.locator("input")).to_be_attached())
    await page.wait_for_timeout(1000)
    assert not task.done()
    await page.goto(server.PREFIX + "/input/checkbox.html")
    await task
    assert task.done()


async def test_should_be_able_to_set_custom_timeout(page: Page) -> None:
    with pytest.raises(AssertionError) as exc_info:
        await expect(page.locator("#a1")).to_be_visible(timeout=111)
    assert 'Expect "to_be_visible" with timeout 111ms' in str(exc_info.value)


async def test_should_be_able_to_set_custom_global_timeout(page: Page) -> None:
    try:
        expect.set_options(timeout=111)
        with pytest.raises(AssertionError) as exc_info:
            await expect(page.locator("#a1")).to_be_visible()
<<<<<<< HEAD
        assert "LocatorAssertions.to_be_visible with timeout 111ms" in str(
            exc_info.value
        )
=======
        assert 'Expect "to_be_visible" with timeout 111ms' in str(exc_info.value)
>>>>>>> 3776c0ee
    finally:
        expect.set_options(timeout=None)


async def test_to_have_accessible_name(page: Page) -> None:
    await page.set_content('<div role="button" aria-label="Hello"></div>')
    locator = page.locator("div")
    await expect(locator).to_have_accessible_name("Hello")
    await expect(locator).not_to_have_accessible_name("hello")
    await expect(locator).to_have_accessible_name("hello", ignore_case=True)
    await expect(locator).to_have_accessible_name(re.compile(r"ell\w"))
    await expect(locator).not_to_have_accessible_name(re.compile(r"hello"))
    await expect(locator).to_have_accessible_name(
        re.compile(r"hello"), ignore_case=True
    )
<<<<<<< HEAD
=======

    await page.set_content("<button>foo&nbsp;bar\nbaz</button>")
    await expect(page.locator("button")).to_have_accessible_name("foo bar baz")


async def test_to_have_accessible_error_message(page: Page) -> None:
    await page.set_content(
        """
      <form>
        <input role="textbox" aria-invalid="true" aria-errormessage="error-message" />
        <div id="error-message">Hello</div>
        <div id="irrelevant-error">This should not be considered.</div>
      </form>
    """
    )

    locator = page.locator('input[role="textbox"]')
    await expect(locator).to_have_accessible_error_message("Hello")
    await expect(locator).not_to_have_accessible_error_message("hello")
    await expect(locator).to_have_accessible_error_message("hello", ignore_case=True)
    await expect(locator).to_have_accessible_error_message(re.compile(r"ell\w"))
    await expect(locator).not_to_have_accessible_error_message(re.compile(r"hello"))
    await expect(locator).to_have_accessible_error_message(
        re.compile(r"hello"), ignore_case=True
    )
    await expect(locator).not_to_have_accessible_error_message(
        "This should not be considered."
    )


async def test_to_have_accessible_error_message_should_handle_multiple_aria_error_message_references(
    page: Page,
) -> None:
    await page.set_content(
        """
      <form>
        <input role="textbox" aria-invalid="true" aria-errormessage="error1 error2" />
        <div id="error1">First error message.</div>
        <div id="error2">Second error message.</div>
        <div id="irrelevant-error">This should not be considered.</div>
      </form>
    """
    )

    locator = page.locator('input[role="textbox"]')

    await expect(locator).to_have_accessible_error_message(
        "First error message. Second error message."
    )
    await expect(locator).to_have_accessible_error_message(
        re.compile(r"first error message.", re.IGNORECASE)
    )
    await expect(locator).to_have_accessible_error_message(
        re.compile(r"second error message.", re.IGNORECASE)
    )
    await expect(locator).not_to_have_accessible_error_message(
        re.compile(r"This should not be considered.", re.IGNORECASE)
    )
>>>>>>> 3776c0ee


async def test_to_have_accessible_description(page: Page) -> None:
    await page.set_content('<div role="button" aria-description="Hello"></div>')
    locator = page.locator("div")
    await expect(locator).to_have_accessible_description("Hello")
    await expect(locator).not_to_have_accessible_description("hello")
    await expect(locator).to_have_accessible_description("hello", ignore_case=True)
    await expect(locator).to_have_accessible_description(re.compile(r"ell\w"))
    await expect(locator).not_to_have_accessible_description(re.compile(r"hello"))
    await expect(locator).to_have_accessible_description(
        re.compile(r"hello"), ignore_case=True
    )
<<<<<<< HEAD
=======

    await page.set_content(
        """
        <div role="button" aria-describedby="desc"></div>
        <span id="desc">foo&nbsp;bar\nbaz</span>
    """
    )
    await expect(page.locator("div")).to_have_accessible_description("foo bar baz")
>>>>>>> 3776c0ee


async def test_to_have_role(page: Page) -> None:
    await page.set_content('<div role="button">Button!</div>')
    await expect(page.locator("div")).to_have_role("button")
    await expect(page.locator("div")).not_to_have_role("checkbox")
    with pytest.raises(Error) as excinfo:
        await expect(page.locator("div")).to_have_role(re.compile(r"button|checkbox"))  # type: ignore
    assert '"role" argument in to_have_role must be a string' in str(excinfo.value)<|MERGE_RESOLUTION|>--- conflicted
+++ resolved
@@ -300,13 +300,10 @@
     await expect(page.locator("div")).to_have_text(
         ["Text  1", re.compile(r"Text   \d+a")]
     )
-<<<<<<< HEAD
-=======
     # Should work with a tuple
     await expect(page.locator("div")).to_have_text(
         ("Text  1", re.compile(r"Text   \d+a"))
     )
->>>>>>> 3776c0ee
 
 
 @pytest.mark.parametrize(
@@ -555,8 +552,6 @@
     await expect(my_checkbox).to_be_checked()
 
 
-<<<<<<< HEAD
-=======
 async def test_assertions_boolean_checked_with_intermediate_true(page: Page) -> None:
     await page.set_content("<input type=checkbox></input>")
     await page.locator("input").evaluate("e => e.indeterminate = true")
@@ -586,7 +581,6 @@
         )
 
 
->>>>>>> 3776c0ee
 async def test_assertions_locator_to_be_disabled_enabled(
     page: Page, server: Server
 ) -> None:
@@ -729,8 +723,6 @@
         await expect(my_checkbox).to_be_visible(timeout=100)
 
 
-<<<<<<< HEAD
-=======
 async def test_assertions_locator_to_be_visible_with_true(page: Page) -> None:
     await page.set_content("<button>hello</button>")
     await expect(page.locator("button")).to_be_visible(visible=True)
@@ -780,7 +772,6 @@
     await expect(page.locator("span")).not_to_be_visible()
 
 
->>>>>>> 3776c0ee
 async def test_assertions_should_serialize_regexp_correctly(
     page: Page, server: Server
 ) -> None:
@@ -1037,13 +1028,7 @@
         expect.set_options(timeout=111)
         with pytest.raises(AssertionError) as exc_info:
             await expect(page.locator("#a1")).to_be_visible()
-<<<<<<< HEAD
-        assert "LocatorAssertions.to_be_visible with timeout 111ms" in str(
-            exc_info.value
-        )
-=======
         assert 'Expect "to_be_visible" with timeout 111ms' in str(exc_info.value)
->>>>>>> 3776c0ee
     finally:
         expect.set_options(timeout=None)
 
@@ -1059,8 +1044,6 @@
     await expect(locator).to_have_accessible_name(
         re.compile(r"hello"), ignore_case=True
     )
-<<<<<<< HEAD
-=======
 
     await page.set_content("<button>foo&nbsp;bar\nbaz</button>")
     await expect(page.locator("button")).to_have_accessible_name("foo bar baz")
@@ -1119,7 +1102,6 @@
     await expect(locator).not_to_have_accessible_error_message(
         re.compile(r"This should not be considered.", re.IGNORECASE)
     )
->>>>>>> 3776c0ee
 
 
 async def test_to_have_accessible_description(page: Page) -> None:
@@ -1133,8 +1115,6 @@
     await expect(locator).to_have_accessible_description(
         re.compile(r"hello"), ignore_case=True
     )
-<<<<<<< HEAD
-=======
 
     await page.set_content(
         """
@@ -1143,7 +1123,6 @@
     """
     )
     await expect(page.locator("div")).to_have_accessible_description("foo bar baz")
->>>>>>> 3776c0ee
 
 
 async def test_to_have_role(page: Page) -> None:
