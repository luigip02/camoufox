--- conflicted
+++ resolved
@@ -9,18 +9,11 @@
 rpms := python3 python3-devel p7zip golang msitools wget aria2
 pacman := python python-pip p7zip go msitools wget aria2
 
-.PHONY: help fetch setup setup-minimal clean set-target distclean build package \
-<<<<<<< HEAD
-        check-arch revert edits run bootstrap mozbootstrap dir \
-        package-linux package-macos package-windows vcredist_arch patch unpatch \
-        workspace check-arg edit-cfg ff-dbg tests update-ubo-assets \
-		lint lint-scripts lint-tests lint-lib \
-=======
-        build-launcher check-arch revert revert-checkpoint retag-baseline copy-additions edits run setup-local-dev bootstrap mozbootstrap dir \
+.PHONY: build-launcher check-arch revert revert-checkpoint retag-baseline copy-additions edits run setup-local-dev bootstrap mozbootstrap dir \
         package-linux package-macos package-windows vcredist_arch patch unpatch \
         workspace check-arg edit-cfg ff-dbg tests tests-parallel update-ubo-assets tagged-checkpoint \
-        git-fetch git-dir git-bootstrap check-not-git
->>>>>>> 3776c0ee
+        git-fetch git-dir git-bootstrap check-not-git \
+		lint lint-scripts lint-tests lint-lib \
 
 help:
 	@echo "Available targets:"
@@ -43,17 +36,12 @@
 	@echo "  retag-baseline  - Rebuild 'unpatched' tag with latest additions/ changes (git only)"
 	@echo "  tagged-checkpoint - Save current state with reusable 'checkpoint' tag"
 	@echo "  edits           - Camoufox developer UI"
-<<<<<<< HEAD
-	@echo "  clean           - Remove build artifacts"
-	@echo "  distclean       - Remove everything including downloads"
-=======
 	@echo "  edit-cfg        - Edit camoufox.cfg"
 	@echo "  workspace       - Sets the workspace to a patch, assuming its applied"
 	@echo "  patch           - Apply a patch"
 	@echo "  unpatch         - Remove a patch"
 	@echo ""
 	@echo "Building:"
->>>>>>> 3776c0ee
 	@echo "  build           - Build Camoufox"
 	@echo "  set-target      - Change the build target with BUILD_TARGET"
 	@echo "  package-linux   - Package Camoufox for Linux"
