--- conflicted
+++ resolved
@@ -95,11 +95,7 @@
                 os.remove(os.path.join(target_dir, path))
 
         # Update package
-<<<<<<< HEAD
-        run(join(["7z", "u", new_file, f"{temp_dir}/*", "-r", "-mx=9"]))
-=======
-        run(join(['7z', 'u', new_file, f'{temp_dir}/*', '-r', '-mx=5']))
->>>>>>> 3776c0ee
+        run(join(["7z", "u", new_file, f"{temp_dir}/*", "-r", "-mx=5"]))
 
 
 def get_args():
@@ -153,33 +149,17 @@
         if "xpt_artifacts" in file:
             print(f"Skipping xpt artifacts: {file}")
             continue
-<<<<<<< HEAD
         print(f"Found package: {file}")
-        # Copy to root
-        shutil.copy2(file, ".")
-=======
-        print(f'Found package: {file}')
         package_file = file
->>>>>>> 3776c0ee
         break
     else:
         print(f"Error: No package file found matching pattern: {search_path}")
         sys.exit(1)
 
-<<<<<<< HEAD
-    # Find the package file
-    package_pattern = f"camoufox-{args.version}-{args.release}.en-US.*.{file_ext}"
-    package_files = glob.glob(package_pattern)
-    if not package_files:
-        print(f"Error: No package file found matching pattern: {package_pattern}")
-        exit(1)
-    package_file = package_files[0]
-=======
     # Copy to a unique temp location to avoid parallel build conflicts
     # Use architecture in temp name to ensure uniqueness
-    temp_package = f'temp-{args.os}-{args.arch}-{os.path.basename(package_file)}'
+    temp_package = f"temp-{args.os}-{args.arch}-{os.path.basename(package_file)}"
     shutil.copy2(package_file, temp_package)
->>>>>>> 3776c0ee
 
     # Add includes to the package
     new_name = f"camoufox-{args.version}-{args.release}-{args.os[:3]}.{args.arch}.zip"
